--- conflicted
+++ resolved
@@ -471,10 +471,7 @@
   for (size_t fid = 0; fid < reduced.size(); ++fid) {
     size_t max_num_bins = std::min(num_cuts[fid], max_bins_);
     // If vertical and secure mode, we need to sync the max_num_bins aross workers
-<<<<<<< HEAD
     // to create the same global number of cut point bins for easier future processing
-=======
->>>>>>> fe732944
     if (info.IsVerticalFederated() && info.IsSecure()) {
       collective::Allreduce<collective::Operation::kMax>(&max_num_bins, 1);
     }
@@ -483,7 +480,6 @@
       max_cat = std::max(max_cat, AddCategories(categories_.at(fid), p_cuts));
     } else {
       // use special AddCutPoint scheme for secure vertical federated learning
-<<<<<<< HEAD
       if (info.IsVerticalFederated() && info.IsSecure()) {
           double last_value = AddCutPointSecure<WQSketch>(a, max_num_bins, p_cuts);
           // push a value that is greater than anything if the feature is not empty
@@ -509,15 +505,6 @@
           const bst_float last = cpt + (fabs(cpt) + 1e-5f);
           p_cuts->cut_values_.HostVector().push_back(last);
       }
-=======
-      AddCutPoint<WQSketch>(a, max_num_bins, p_cuts, info.IsSecure());
-      // push a value that is greater than anything
-      const bst_float cpt =
-          (a.size > 0) ? a.data[a.size - 1].value : p_cuts->min_vals_.HostVector()[fid];
-      // this must be bigger than last value in a scale
-      const bst_float last = cpt + (fabs(cpt) + 1e-5f);
-      p_cuts->cut_values_.HostVector().push_back(last);
->>>>>>> fe732944
     }
 
     // Ensure that every feature gets at least one quantile point
