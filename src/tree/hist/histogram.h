/**
 * Copyright 2021-2023 by XGBoost Contributors
 */
#ifndef XGBOOST_TREE_HIST_HISTOGRAM_H_
#define XGBOOST_TREE_HIST_HISTOGRAM_H_

#include <algorithm>   // for max
#include <cstddef>     // for size_t
#include <cstdint>     // for int32_t
#include <functional>  // for function
#include <utility>     // for move
#include <vector>      // for vector

#include "../../collective/communicator-inl.h"  // for Allreduce
#include "../../collective/communicator.h"      // for Operation
#include "../../common/hist_util.h"             // for GHistRow, ParallelGHi...
#include "../../common/row_set.h"               // for RowSetCollection
#include "../../common/threading_utils.h"       // for ParallelFor2d, Range1d, BlockedSpace2d
#include "../../data/gradient_index.h"          // for GHistIndexMatrix
#include "expand_entry.h"                       // for MultiExpandEntry, CPUExpandEntry
#include "hist_cache.h"                         // for BoundedHistCollection
#include "param.h"                              // for HistMakerTrainParam
#include "xgboost/base.h"                       // for bst_node_t, bst_target_t, bst_bin_t
#include "xgboost/context.h"                    // for Context
#include "xgboost/data.h"                       // for BatchIterator, BatchSet
#include "xgboost/linalg.h"                     // for MatrixView, All, Vect...
#include "xgboost/logging.h"                    // for CHECK_GE
#include "xgboost/span.h"                       // for Span
#include "xgboost/tree_model.h"                 // for RegTree

namespace xgboost::tree {
/**
 * @brief Decide which node as the build node for multi-target trees.
 */
void AssignNodes(RegTree const *p_tree, std::vector<MultiExpandEntry> const &valid_candidates,
                 common::Span<bst_node_t> nodes_to_build, common::Span<bst_node_t> nodes_to_sub);

/**
 * @brief Decide which node as the build node.
 */
void AssignNodes(RegTree const *p_tree, std::vector<CPUExpandEntry> const &candidates,
                 common::Span<bst_node_t> nodes_to_build, common::Span<bst_node_t> nodes_to_sub);

class HistogramBuilder {
  /*! \brief culmulative histogram of gradients. */
  BoundedHistCollection hist_;
  common::ParallelGHistBuilder buffer_;
  BatchParam param_;
  int32_t n_threads_{-1};
  // Whether XGBoost is running in distributed environment.
  bool is_distributed_{false};
  bool is_col_split_{false};
  bool is_secure_{false};

 public:
  /**
   * @brief Reset the builder, should be called before growing a new tree.
   *
   * @param total_bins       Total number of bins across all features
   * @param is_distributed   Mostly used for testing to allow injecting parameters instead
   *                         of using global rabit variable.
   */
  void Reset(Context const *ctx, bst_bin_t total_bins, BatchParam const &p, bool is_distributed,
             bool is_col_split, bool is_secure, HistMakerTrainParam const *param) {
    n_threads_ = ctx->Threads();
    param_ = p;
    hist_.Reset(total_bins, param->max_cached_hist_node);
    buffer_.Init(total_bins);
    is_distributed_ = is_distributed;
    is_col_split_ = is_col_split;
    is_secure_ = is_secure;
  }

  template <bool any_missing>
  void BuildLocalHistograms(common::BlockedSpace2d const &space, GHistIndexMatrix const &gidx,
                            std::vector<bst_node_t> const &nodes_to_build,
                            common::RowSetCollection const &row_set_collection,
                            common::Span<GradientPair const> gpair_h, bool force_read_by_column) {
    // Parallel processing by nodes and data in each node
    common::ParallelFor2d(space, this->n_threads_, [&](size_t nid_in_set, common::Range1d r) {
      const auto tid = static_cast<unsigned>(omp_get_thread_num());
      bst_node_t const nidx = nodes_to_build[nid_in_set];
      auto elem = row_set_collection[nidx];
      auto start_of_row_set = std::min(r.begin(), elem.Size());
      auto end_of_row_set = std::min(r.end(), elem.Size());
      auto rid_set = common::RowSetCollection::Elem(elem.begin + start_of_row_set,
                                                    elem.begin + end_of_row_set, nidx);
      auto hist = buffer_.GetInitializedHist(tid, nid_in_set);
      if (rid_set.Size() != 0) {
        common::BuildHist<any_missing>(gpair_h, rid_set, gidx, hist, force_read_by_column);
      }
    });
  }

  /**
   * @brief Allocate histogram, rearrange the nodes if `rearrange` is true and the tree
   *        has reached the cache size limit.
   */
  void AddHistRows(RegTree const *p_tree, std::vector<bst_node_t> *p_nodes_to_build,
                   std::vector<bst_node_t> *p_nodes_to_sub, bool rearrange) {
    CHECK(p_nodes_to_build);
    auto &nodes_to_build = *p_nodes_to_build;
    CHECK(p_nodes_to_sub);
    auto &nodes_to_sub = *p_nodes_to_sub;

    // We first check whether the cache size is already exceeded or about to be exceeded.
    // If not, then we can allocate histograms without clearing the cache and without
    // worrying about missing parent histogram.
    //
    // Otherwise, we need to rearrange the nodes before the allocation to make sure the
    // resulting buffer is contiguous. This is to facilitate efficient allreduce.

    bool can_host = this->hist_.CanHost(nodes_to_build, nodes_to_sub);
    // True if the tree is still within the size of cache limit. Allocate histogram as
    // usual.
    auto cache_is_valid = can_host && !this->hist_.HasExceeded();

    if (!can_host) {
      this->hist_.Clear(true);
    }

    if (!rearrange || cache_is_valid) {
      // If not rearrange, we allocate the histogram as usual, assuming the nodes have
      // been properly arranged by other builders.
      this->hist_.AllocateHistograms(nodes_to_build, nodes_to_sub);
      if (rearrange) {
        CHECK(!this->hist_.HasExceeded());
      }
      return;
    }

    // The cache is full, parent histogram might be removed in previous iterations to
    // saved memory.
    std::vector<bst_node_t> can_subtract;
    for (auto const &v : nodes_to_sub) {
      if (this->hist_.HistogramExists(p_tree->Parent(v))) {
        // We can still use the subtraction trick for this node
        can_subtract.push_back(v);
      } else {
        // This node requires a full build
        nodes_to_build.push_back(v);
      }
    }

    nodes_to_sub = std::move(can_subtract);
    this->hist_.AllocateHistograms(nodes_to_build, nodes_to_sub);
  }

  /** Main entry point of this class, build histogram for tree nodes. */
  void BuildHist(std::size_t page_idx, common::BlockedSpace2d const &space,
                 GHistIndexMatrix const &gidx, common::RowSetCollection const &row_set_collection,
                 std::vector<bst_node_t> const &nodes_to_build,
                 linalg::VectorView<GradientPair const> gpair, bool force_read_by_column = false) {
    CHECK(gpair.Contiguous());

    if (page_idx == 0) {
      // Add the local histogram cache to the parallel buffer before processing the first page.
      auto n_nodes = nodes_to_build.size();
      std::vector<common::GHistRow> target_hists(n_nodes);
      for (size_t i = 0; i < n_nodes; ++i) {
        auto const nidx = nodes_to_build[i];
        target_hists[i] = hist_[nidx];
      }
      buffer_.Reset(this->n_threads_, n_nodes, space, target_hists);
    }

    if (gidx.IsDense()) {
      this->BuildLocalHistograms<false>(space, gidx, nodes_to_build, row_set_collection,
                                        gpair.Values(), force_read_by_column);
    } else {
      this->BuildLocalHistograms<true>(space, gidx, nodes_to_build, row_set_collection,
                                       gpair.Values(), force_read_by_column);
    }
  }

  void SyncHistogram(Context const *, RegTree const *p_tree,
                     std::vector<bst_node_t> const &nodes_to_build,
                     std::vector<bst_node_t> const &nodes_to_trick) {
    auto n_total_bins = buffer_.TotalBins();

    common::BlockedSpace2d space(
        nodes_to_build.size(), [&](std::size_t) { return n_total_bins; }, 1024);
    common::ParallelFor2d(space, this->n_threads_, [&](size_t node, common::Range1d r) {
      // Merging histograms from each thread.
      this->buffer_.ReduceHist(node, r.begin(), r.end());
    });
    if (is_distributed_ && !is_col_split_) {
      // The cache is contiguous, we can perform allreduce for all nodes in one go.
      CHECK(!nodes_to_build.empty());
      auto first_nidx = nodes_to_build.front();
      std::size_t n = n_total_bins * nodes_to_build.size() * 2;
      collective::Allreduce<collective::Operation::kSum>(
          reinterpret_cast<double *>(this->hist_[first_nidx].data()), n);
    }

    if (is_distributed_ && is_col_split_ && is_secure_) {
      // Under secure vertical mode, we perform allgather for all nodes
      CHECK(!nodes_to_build.empty());
<<<<<<< HEAD
      // in theory the operation is AllGather, but with current system functionality,
      // we use AllReduce to simulate the AllGather operation
=======
      // in theory the operation is AllGather, under current histogram setting of
      // same length with 0s for empty slots,
      // AllReduce is the most efficient way of achieving the global histogram
>>>>>>> fe732944
      auto first_nidx = nodes_to_build.front();
      std::size_t n = n_total_bins * nodes_to_build.size() * 2;
      collective::Allreduce<collective::Operation::kSum>(
              reinterpret_cast<double *>(this->hist_[first_nidx].data()), n);
    }

    common::BlockedSpace2d const &subspace =
        nodes_to_trick.size() == nodes_to_build.size()
            ? space
            : common::BlockedSpace2d{nodes_to_trick.size(),
                                     [&](std::size_t) { return n_total_bins; }, 1024};
    common::ParallelFor2d(
        subspace, this->n_threads_, [&](std::size_t nidx_in_set, common::Range1d r) {
          auto subtraction_nidx = nodes_to_trick[nidx_in_set];
          auto parent_id = p_tree->Parent(subtraction_nidx);
          auto sibling_nidx = p_tree->IsLeftChild(subtraction_nidx) ? p_tree->RightChild(parent_id)
                                                                    : p_tree->LeftChild(parent_id);
          auto sibling_hist = this->hist_[sibling_nidx];
          auto parent_hist = this->hist_[parent_id];
          auto subtract_hist = this->hist_[subtraction_nidx];
          common::SubtractionHist(subtract_hist, parent_hist, sibling_hist, r.begin(), r.end());
        });
  }

 public:
  /* Getters for tests. */
  [[nodiscard]] BoundedHistCollection const &Histogram() const { return hist_; }
  [[nodiscard]] BoundedHistCollection &Histogram() { return hist_; }
  auto &Buffer() { return buffer_; }
};

// Construct a work space for building histogram.  Eventually we should move this
// function into histogram builder once hist tree method supports external memory.
template <typename Partitioner>
common::BlockedSpace2d ConstructHistSpace(Partitioner const &partitioners,
                                          std::vector<bst_node_t> const &nodes_to_build) {
  // FIXME(jiamingy): Handle different size of space.  Right now we use the maximum
  // partition size for the buffer, which might not be efficient if partition sizes
  // has significant variance.
  std::vector<std::size_t> partition_size(nodes_to_build.size(), 0);
  for (auto const &partition : partitioners) {
    size_t k = 0;
    for (auto nidx : nodes_to_build) {
      auto n_rows_in_node = partition.Partitions()[nidx].Size();
      partition_size[k] = std::max(partition_size[k], n_rows_in_node);
      k++;
    }
  }
  common::BlockedSpace2d space{
      nodes_to_build.size(), [&](size_t nidx_in_set) { return partition_size[nidx_in_set]; }, 256};
  return space;
}

/**
 * @brief Histogram builder that can handle multiple targets.
 */
class MultiHistogramBuilder {
  std::vector<HistogramBuilder> target_builders_;
  Context const *ctx_;

 public:
  /**
   * @brief Build the histogram for root node.
   */
  template <typename Partitioner, typename ExpandEntry>
  void BuildRootHist(DMatrix *p_fmat, RegTree const *p_tree,
                     std::vector<Partitioner> const &partitioners,
                     linalg::MatrixView<GradientPair const> gpair, ExpandEntry const &best,
                     BatchParam const &param, bool force_read_by_column = false) {
    auto n_targets = p_tree->NumTargets();
    CHECK_EQ(gpair.Shape(1), n_targets);
    CHECK_EQ(p_fmat->Info().num_row_, gpair.Shape(0));
    CHECK_EQ(target_builders_.size(), n_targets);
    std::vector<bst_node_t> nodes{best.nid};
    std::vector<bst_node_t> dummy_sub;

    auto space = ConstructHistSpace(partitioners, nodes);
    for (bst_target_t t{0}; t < n_targets; ++t) {
      this->target_builders_[t].AddHistRows(p_tree, &nodes, &dummy_sub, false);
    }
    CHECK(dummy_sub.empty());

    std::size_t page_idx{0};
    for (auto const &gidx : p_fmat->GetBatches<GHistIndexMatrix>(ctx_, param)) {
      for (bst_target_t t{0}; t < n_targets; ++t) {
        auto t_gpair = gpair.Slice(linalg::All(), t);
        this->target_builders_[t].BuildHist(page_idx, space, gidx,
                                            partitioners[page_idx].Partitions(), nodes, t_gpair,
                                            force_read_by_column);
      }
      ++page_idx;
    }

    for (bst_target_t t = 0; t < p_tree->NumTargets(); ++t) {
      this->target_builders_[t].SyncHistogram(ctx_, p_tree, nodes, dummy_sub);
    }
  }
  /**
   * @brief Build histogram for left and right child of valid candidates
   */
  template <typename Partitioner, typename ExpandEntry>
  void BuildHistLeftRight(Context const *ctx, DMatrix *p_fmat, RegTree const *p_tree,
                          std::vector<Partitioner> const &partitioners,
                          std::vector<ExpandEntry> const &valid_candidates,
                          linalg::MatrixView<GradientPair const> gpair, BatchParam const &param,
                          bool force_read_by_column = false) {
    std::vector<bst_node_t> nodes_to_build(valid_candidates.size());
    std::vector<bst_node_t> nodes_to_sub(valid_candidates.size());
    AssignNodes(p_tree, valid_candidates, nodes_to_build, nodes_to_sub);

    // use the first builder for getting number of valid nodes.
    target_builders_.front().AddHistRows(p_tree, &nodes_to_build, &nodes_to_sub, true);
    CHECK_GE(nodes_to_build.size(), nodes_to_sub.size());
    CHECK_EQ(nodes_to_sub.size() + nodes_to_build.size(), valid_candidates.size() * 2);

    // allocate storage for the rest of the builders
    for (bst_target_t t = 1; t < target_builders_.size(); ++t) {
      target_builders_[t].AddHistRows(p_tree, &nodes_to_build, &nodes_to_sub, false);
    }

    auto space = ConstructHistSpace(partitioners, nodes_to_build);
    std::size_t page_idx{0};
    for (auto const &page : p_fmat->GetBatches<GHistIndexMatrix>(ctx_, param)) {
      CHECK_EQ(gpair.Shape(1), p_tree->NumTargets());
      for (bst_target_t t = 0; t < p_tree->NumTargets(); ++t) {
        auto t_gpair = gpair.Slice(linalg::All(), t);
        CHECK_EQ(t_gpair.Shape(0), p_fmat->Info().num_row_);
        this->target_builders_[t].BuildHist(page_idx, space, page,
                                            partitioners[page_idx].Partitions(), nodes_to_build,
                                            t_gpair, force_read_by_column);
      }
      page_idx++;
    }

    for (bst_target_t t = 0; t < p_tree->NumTargets(); ++t) {
      this->target_builders_[t].SyncHistogram(ctx, p_tree, nodes_to_build, nodes_to_sub);
    }
  }

  [[nodiscard]] auto const &Histogram(bst_target_t t) const {
    return target_builders_[t].Histogram();
  }
  [[nodiscard]] auto &Histogram(bst_target_t t) { return target_builders_[t].Histogram(); }

  void Reset(Context const *ctx, bst_bin_t total_bins, bst_target_t n_targets, BatchParam const &p,
<<<<<<< HEAD
             bool is_distributed, bool is_col_split, bool is_secure, HistMakerTrainParam const *param) {
=======
             bool is_distributed, bool is_col_split, bool is_secure,
             HistMakerTrainParam const *param) {
>>>>>>> fe732944
    ctx_ = ctx;
    target_builders_.resize(n_targets);
    CHECK_GE(n_targets, 1);
    for (auto &v : target_builders_) {
      v.Reset(ctx, total_bins, p, is_distributed, is_col_split, is_secure, param);
    }
  }
};
}  // namespace xgboost::tree
#endif  // XGBOOST_TREE_HIST_HISTOGRAM_H_<|MERGE_RESOLUTION|>--- conflicted
+++ resolved
@@ -196,14 +196,9 @@
     if (is_distributed_ && is_col_split_ && is_secure_) {
       // Under secure vertical mode, we perform allgather for all nodes
       CHECK(!nodes_to_build.empty());
-<<<<<<< HEAD
-      // in theory the operation is AllGather, but with current system functionality,
-      // we use AllReduce to simulate the AllGather operation
-=======
       // in theory the operation is AllGather, under current histogram setting of
       // same length with 0s for empty slots,
       // AllReduce is the most efficient way of achieving the global histogram
->>>>>>> fe732944
       auto first_nidx = nodes_to_build.front();
       std::size_t n = n_total_bins * nodes_to_build.size() * 2;
       collective::Allreduce<collective::Operation::kSum>(
@@ -349,12 +344,8 @@
   [[nodiscard]] auto &Histogram(bst_target_t t) { return target_builders_[t].Histogram(); }
 
   void Reset(Context const *ctx, bst_bin_t total_bins, bst_target_t n_targets, BatchParam const &p,
-<<<<<<< HEAD
-             bool is_distributed, bool is_col_split, bool is_secure, HistMakerTrainParam const *param) {
-=======
              bool is_distributed, bool is_col_split, bool is_secure,
              HistMakerTrainParam const *param) {
->>>>>>> fe732944
     ctx_ = ctx;
     target_builders_.resize(n_targets);
     CHECK_GE(n_targets, 1);
