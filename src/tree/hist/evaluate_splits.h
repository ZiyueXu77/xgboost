--- conflicted
+++ resolved
@@ -367,19 +367,10 @@
       }
     }
     auto evaluator = tree_evaluator_.GetEvaluator();
-<<<<<<< HEAD
-    auto const& cut_ptrs = cut.Ptrs();
-
-    // Under secure vertical setting, only the label owner is able to evaluate the split
-    // based on the global histogram. The other parties will only receive the final best split information
-    // Hence the below computation is not performed by the non-label owners under secure vertical setting
-=======
     auto const &cut_ptrs = cut.Ptrs();
-
     // Under secure vertical setting, only the active party is able to evaluate the split
     // based on global histogram. Other parties will receive the final best split information
     // Hence the below computation is not performed by the passive parties
->>>>>>> fe732944
     if ((!is_secure_) || (collective::GetRank() == 0)) {
       // Evaluate the splits for each feature
       common::ParallelFor2d(space, n_threads, [&](size_t nidx_in_set, common::Range1d r) {
@@ -421,39 +412,20 @@
         }
       });
 
-<<<<<<< HEAD
-      for (unsigned nidx_in_set = 0; nidx_in_set < entries.size();
-           ++nidx_in_set) {
-        for (auto tidx = 0; tidx < n_threads; ++tidx) {
-          entries[nidx_in_set].split.Update(
-              tloc_candidates[n_threads * nidx_in_set + tidx].split);
-=======
       for (unsigned nidx_in_set = 0; nidx_in_set < entries.size(); ++nidx_in_set) {
         for (auto tidx = 0; tidx < n_threads; ++tidx) {
           entries[nidx_in_set].split.Update(tloc_candidates[n_threads * nidx_in_set + tidx].split);
->>>>>>> fe732944
         }
       }
     }
 
     if (is_col_split_) {
       // With column-wise data split, we gather the best splits from all the workers and update the
-<<<<<<< HEAD
-      // expand entries accordingly. Update() takes care of selecting the best one.
-      // Note that under secure vertical setting, only the label owner is able to evaluate the split
-      // based on the global histogram. The other parties will receive the final best splits
-      // allgather is capable of performing this (0-gain entries for non-label owners),
-      // but can be replaced with a broadcast in the future
-
-      auto all_entries = Allgather(entries);
-
-=======
       // expand entries accordingly.
       // Note that under secure vertical setting, only the label owner is able to evaluate the split
       // based on the global histogram. The other parties will receive the final best splits
       // allgather is capable of performing this (0-gain entries for non-label owners),
       auto all_entries = AllgatherColumnSplit(entries);
->>>>>>> fe732944
       for (auto worker = 0; worker < collective::GetWorldSize(); ++worker) {
         for (std::size_t nidx_in_set = 0; nidx_in_set < entries.size(); ++nidx_in_set) {
           entries[nidx_in_set].split.Update(
