/**
 * Copyright 2014-2024, XGBoost Contributors
 * \file learner.cc
 * \brief Implementation of learning algorithm.
 * \author Tianqi Chen
 */
#include "xgboost/learner.h"

#include <dmlc/io.h>                      // for Stream
#include <dmlc/parameter.h>               // for FieldEntry, DMLC_DECLARE_FIELD, Parameter, DMLC...
#include <dmlc/thread_local.h>            // for ThreadLocalStore

#include <algorithm>                      // for equal, max, transform, sort, find_if, all_of
#include <array>                          // for array
#include <atomic>                         // for atomic
#include <cctype>                         // for isalpha, isspace
#include <cmath>                          // for isnan, isinf
#include <cstdint>                        // for int32_t, uint32_t, int64_t, uint64_t
#include <cstdlib>                        // for atoi
#include <cstring>                        // for memcpy, size_t, memset
#include <functional>                     // for less
#include <iomanip>                        // for operator<<, setiosflags
#include <iterator>                       // for back_insert_iterator, distance, back_inserter
#include <limits>                         // for numeric_limits
#include <memory>                         // for allocator, unique_ptr, shared_ptr, operator==
#include <mutex>                          // for mutex, lock_guard
#include <set>                            // for set
#include <sstream>                        // for operator<<, basic_ostream, basic_ostream::opera...
#include <stack>                          // for stack
#include <string>                         // for basic_string, char_traits, operator<, string
#include <system_error>                   // for errc
#include <tuple>                          // for get
#include <unordered_map>                  // for operator!=, unordered_map
#include <utility>                        // for pair, as_const, move, swap
#include <vector>                         // for vector

#include "collective/aggregator.h"        // for ApplyWithLabels
#include "collective/communicator-inl.h"  // for Allreduce, Broadcast, GetRank, IsDistributed
#include "collective/communicator.h"      // for Operation
#include "common/api_entry.h"             // for XGBAPIThreadLocalEntry
#include "common/charconv.h"              // for to_chars, to_chars_result, NumericLimits, from_...
#include "common/common.h"                // for ToString, Split
#include "common/error_msg.h"             // for MaxFeatureSize, WarnOldSerialization, ...
#include "common/io.h"                    // for PeekableInStream, ReadAll, FixedSizeStream, Mem...
#include "common/observer.h"              // for TrainingObserver
#include "common/random.h"                // for GlobalRandom
#include "common/timer.h"                 // for Monitor
#include "common/version.h"               // for Version
#include "dmlc/endian.h"                  // for ByteSwap, DMLC_IO_NO_ENDIAN_SWAP
#include "xgboost/base.h"                 // for Args, bst_float, GradientPair, bst_feature_t, ...
#include "xgboost/context.h"              // for Context
#include "xgboost/data.h"                 // for DMatrix, MetaInfo
#include "xgboost/gbm.h"                  // for GradientBooster
#include "xgboost/global_config.h"        // for GlobalConfiguration, GlobalConfigThreadLocalStore
#include "xgboost/host_device_vector.h"   // for HostDeviceVector
#include "xgboost/json.h"                 // for Json, get, Object, String, IsA, Array, ToJson
#include "xgboost/linalg.h"               // for Tensor, TensorView
#include "xgboost/logging.h"              // for CHECK, LOG, CHECK_EQ
#include "xgboost/metric.h"               // for Metric
#include "xgboost/objective.h"            // for ObjFunction
#include "xgboost/parameter.h"            // for DECLARE_FIELD_ENUM_CLASS, XGBoostParameter
#include "xgboost/predictor.h"            // for PredictionContainer, PredictionCacheEntry
#include "xgboost/string_view.h"          // for operator<<, StringView
#include "xgboost/task.h"                 // for ObjInfo

namespace {
const char* kMaxDeltaStepDefaultValue = "0.7";
}  // anonymous namespace

DECLARE_FIELD_ENUM_CLASS(xgboost::MultiStrategy);

namespace xgboost {
Learner::~Learner() = default;
namespace {
StringView ModelNotFitted() { return "Model is not yet initialized (not fitted)."; }

template <typename T>
T& UsePtr(T& ptr) {  // NOLINT
  CHECK(ptr);
  return ptr;
}
}  // anonymous namespace

/*! \brief training parameter for regression
 *
 * Should be deprecated, but still used for being compatible with binary IO.
 * Once it's gone, `LearnerModelParam` should handle transforming `base_margin`
 * with objective by itself.
 */
struct LearnerModelParamLegacy : public dmlc::Parameter<LearnerModelParamLegacy> {
  /* \brief global bias */
  bst_float base_score;
  /* \brief number of features  */
  bst_feature_t num_feature;
  /* \brief number of classes, if it is multi-class classification  */
  std::int32_t num_class;
  /*! \brief Model contain additional properties */
  int32_t contain_extra_attrs;
  /*! \brief Model contain eval metrics */
  int32_t contain_eval_metrics;
  /*! \brief the version of XGBoost. */
  std::uint32_t major_version;
  std::uint32_t minor_version;
  /**
   * \brief Number of target variables.
   */
  bst_target_t num_target;
  /**
   * \brief Whether we should calculate the base score from training data.
   *
   *   This is a private parameter as we can't expose it as boolean due to binary model
   *   format. Exposing it as integer creates inconsistency with other parameters.
   *
   *   Automatically disabled when base_score is specifed by user. int32 is used instead
   *   of bool for the ease of serialization.
   */
  std::int32_t boost_from_average{true};
  /*! \brief reserved field */
  int reserved[25];
  /*! \brief constructor */
  LearnerModelParamLegacy() {
    std::memset(this, 0, sizeof(LearnerModelParamLegacy));
    base_score = ObjFunction::DefaultBaseScore();
    num_target = 1;
    major_version = std::get<0>(Version::Self());
    minor_version = std::get<1>(Version::Self());
    boost_from_average = true;
    static_assert(sizeof(LearnerModelParamLegacy) == 136,
                  "Do not change the size of this struct, as it will break binary IO.");
  }

  // Skip other legacy fields.
  [[nodiscard]] Json ToJson() const {
    Json obj{Object{}};
    char floats[NumericLimits<float>::kToCharsSize];
    auto ret = to_chars(floats, floats + NumericLimits<float>::kToCharsSize, base_score);
    CHECK(ret.ec == std::errc{});
    obj["base_score"] = std::string{floats, static_cast<size_t>(std::distance(floats, ret.ptr))};

    char integers[NumericLimits<int64_t>::kToCharsSize];
    ret = to_chars(integers, integers + NumericLimits<int64_t>::kToCharsSize,
                   static_cast<int64_t>(num_feature));
    CHECK(ret.ec == std::errc());
    obj["num_feature"] =
        std::string{integers, static_cast<size_t>(std::distance(integers, ret.ptr))};
    ret = to_chars(integers, integers + NumericLimits<int64_t>::kToCharsSize,
                   static_cast<int64_t>(num_class));
    CHECK(ret.ec == std::errc());
    obj["num_class"] = std::string{integers, static_cast<size_t>(std::distance(integers, ret.ptr))};

    ret = to_chars(integers, integers + NumericLimits<int64_t>::kToCharsSize,
                   static_cast<int64_t>(num_target));
    obj["num_target"] =
        std::string{integers, static_cast<size_t>(std::distance(integers, ret.ptr))};

    ret = to_chars(integers, integers + NumericLimits<std::int64_t>::kToCharsSize,
                   static_cast<std::int64_t>(boost_from_average));
    obj["boost_from_average"] =
        std::string{integers, static_cast<std::size_t>(std::distance(integers, ret.ptr))};

    return obj;
  }
  void FromJson(Json const& obj) {
    auto const& j_param = get<Object const>(obj);
    std::map<std::string, std::string> m;
    m["num_feature"] = get<String const>(j_param.at("num_feature"));
    m["num_class"] = get<String const>(j_param.at("num_class"));
    auto n_targets_it = j_param.find("num_target");
    if (n_targets_it != j_param.cend()) {
      m["num_target"] = get<String const>(n_targets_it->second);
    }
    auto bse_it = j_param.find("boost_from_average");
    if (bse_it != j_param.cend()) {
      m["boost_from_average"] = get<String const>(bse_it->second);
    }

    this->Init(m);

    std::string str = get<String const>(j_param.at("base_score"));
    from_chars(str.c_str(), str.c_str() + str.size(), base_score);
  }

  [[nodiscard]] LearnerModelParamLegacy ByteSwap() const {
    LearnerModelParamLegacy x = *this;
    dmlc::ByteSwap(&x.base_score, sizeof(x.base_score), 1);
    dmlc::ByteSwap(&x.num_feature, sizeof(x.num_feature), 1);
    dmlc::ByteSwap(&x.num_class, sizeof(x.num_class), 1);
    dmlc::ByteSwap(&x.contain_extra_attrs, sizeof(x.contain_extra_attrs), 1);
    dmlc::ByteSwap(&x.contain_eval_metrics, sizeof(x.contain_eval_metrics), 1);
    dmlc::ByteSwap(&x.major_version, sizeof(x.major_version), 1);
    dmlc::ByteSwap(&x.minor_version, sizeof(x.minor_version), 1);
    dmlc::ByteSwap(&x.num_target, sizeof(x.num_target), 1);
    dmlc::ByteSwap(&x.boost_from_average, sizeof(x.boost_from_average), 1);
    dmlc::ByteSwap(x.reserved, sizeof(x.reserved[0]), sizeof(x.reserved) / sizeof(x.reserved[0]));
    return x;
  }

  template <typename Container>
  Args UpdateAllowUnknown(Container const& kwargs) {
    // Detect whether user has made their own base score.
    auto find_key = [&kwargs](char const* key) {
      return std::find_if(kwargs.cbegin(), kwargs.cend(),
                          [key](auto const& kv) { return kv.first == key; });
    };
    auto it = find_key("base_score");
    if (it != kwargs.cend()) {
      boost_from_average = false;
    }
    return dmlc::Parameter<LearnerModelParamLegacy>::UpdateAllowUnknown(kwargs);
  }
  // sanity check
  void Validate(Context const*) {
    if (!collective::IsDistributed()) {
      return;
    }

    std::array<std::int32_t, 6> data;
    std::size_t pos{0};
    std::memcpy(data.data() + pos, &base_score, sizeof(base_score));
    pos += 1;
    std::memcpy(data.data() + pos, &num_feature, sizeof(num_feature));
    pos += 1;
    std::memcpy(data.data() + pos, &num_class, sizeof(num_class));
    pos += 1;
    std::memcpy(data.data() + pos, &num_target, sizeof(num_target));
    pos += 1;
    std::memcpy(data.data() + pos, &major_version, sizeof(major_version));
    pos += 1;
    std::memcpy(data.data() + pos, &minor_version, sizeof(minor_version));

    std::array<std::int32_t, 6> sync;
    std::copy(data.cbegin(), data.cend(), sync.begin());
    collective::Broadcast(sync.data(), sync.size(), 0);
    CHECK(std::equal(data.cbegin(), data.cend(), sync.cbegin()))
        << "Different model parameter across workers.";
  }

  // declare parameters
  DMLC_DECLARE_PARAMETER(LearnerModelParamLegacy) {
    DMLC_DECLARE_FIELD(base_score)
        .set_default(ObjFunction::DefaultBaseScore())
        .describe("Global bias of the model.");
    DMLC_DECLARE_FIELD(num_feature)
        .set_default(0)
        .describe(
            "Number of features in training data, this parameter will be automatically detected by "
            "learner.");
    DMLC_DECLARE_FIELD(num_class).set_default(0).set_lower_bound(0).describe(
        "Number of class option for multi-class classifier. "
        " By default equals 0 and corresponds to binary classifier.");
    DMLC_DECLARE_FIELD(num_target)
        .set_default(1)
        .set_lower_bound(1)
        .describe("Number of output targets. Can be set automatically if not specified.");
    DMLC_DECLARE_FIELD(boost_from_average)
        .set_default(true)
        .describe("Whether we should calculate the base score from training data.");
  }
};

LearnerModelParam::LearnerModelParam(LearnerModelParamLegacy const& user_param, ObjInfo t,
                                     MultiStrategy multi_strategy)
    : num_feature{user_param.num_feature},
      num_output_group{
          std::max(static_cast<std::uint32_t>(user_param.num_class), user_param.num_target)},
      task{t},
      multi_strategy{multi_strategy} {
  if (user_param.num_class > 1 && user_param.num_target > 1) {
    LOG(FATAL) << "multi-target-multi-class is not yet supported. Output classes:"
               << user_param.num_class << ", output targets:" << user_param.num_target;
  }
}

LearnerModelParam::LearnerModelParam(Context const* ctx, LearnerModelParamLegacy const& user_param,
                                     linalg::Tensor<float, 1> base_margin, ObjInfo t,
                                     MultiStrategy multi_strategy)
    : LearnerModelParam{user_param, t, multi_strategy} {
  std::swap(base_score_, base_margin);
  // Make sure read access everywhere for thread-safe prediction.
  std::as_const(base_score_).HostView();
  if (ctx->IsCUDA()) {
    std::as_const(base_score_).View(ctx->Device());
  }
  CHECK(std::as_const(base_score_).Data()->HostCanRead());
}

linalg::TensorView<float const, 1> LearnerModelParam::BaseScore(DeviceOrd device) const {
  // multi-class is not yet supported.
  CHECK_EQ(base_score_.Size(), 1) << ModelNotFitted();
  if (!device.IsCUDA()) {
    // Make sure that we won't run into race condition.
    CHECK(base_score_.Data()->HostCanRead());
    return base_score_.HostView();
  }
  // Make sure that we won't run into race condition.
  CHECK(base_score_.Data()->DeviceCanRead());
  auto v = base_score_.View(device);
  CHECK(base_score_.Data()->HostCanRead());  // make sure read access is not removed.
  return v;
}

linalg::TensorView<float const, 1> LearnerModelParam::BaseScore(Context const* ctx) const {
  return this->BaseScore(ctx->Device());
}

void LearnerModelParam::Copy(LearnerModelParam const& that) {
  base_score_.Reshape(that.base_score_.Shape());
  base_score_.Data()->SetDevice(that.base_score_.Device());
  base_score_.Data()->Copy(*that.base_score_.Data());
  std::as_const(base_score_).HostView();
  if (!that.base_score_.Device().IsCPU()) {
    std::as_const(base_score_).View(that.base_score_.Device());
  }
  CHECK_EQ(base_score_.Data()->DeviceCanRead(), that.base_score_.Data()->DeviceCanRead());
  CHECK(base_score_.Data()->HostCanRead());

  num_feature = that.num_feature;
  num_output_group = that.num_output_group;
  task = that.task;
  multi_strategy = that.multi_strategy;
}

struct LearnerTrainParam : public XGBoostParameter<LearnerTrainParam> {
  // flag to disable default metric
  bool disable_default_eval_metric {false};
  // FIXME(trivialfis): The following parameters belong to model itself, but can be
  // specified by users.  Move them to model parameter once we can get rid of binary IO.
  std::string booster;
  std::string objective;
  // This is a training parameter and is not saved (nor loaded) in the model.
  MultiStrategy multi_strategy{MultiStrategy::kOneOutputPerTree};

  // declare parameters
  DMLC_DECLARE_PARAMETER(LearnerTrainParam) {
    DMLC_DECLARE_FIELD(disable_default_eval_metric)
        .set_default(false)
        .describe("Flag to disable default metric. Set to >0 to disable");
    DMLC_DECLARE_FIELD(booster).set_default("gbtree").describe(
        "Gradient booster used for training.");
    DMLC_DECLARE_FIELD(objective)
        .set_default("reg:squarederror")
        .describe("Objective function used for obtaining gradient.");
    DMLC_DECLARE_FIELD(multi_strategy)
        .add_enum("one_output_per_tree", MultiStrategy::kOneOutputPerTree)
        .add_enum("multi_output_tree", MultiStrategy::kMultiOutputTree)
        .set_default(MultiStrategy::kOneOutputPerTree)
        .describe(
            "Strategy used for training multi-target models. `multi_output_tree` means building "
            "one single tree for all targets.");
  }
};

DMLC_REGISTER_PARAMETER(LearnerModelParamLegacy);
DMLC_REGISTER_PARAMETER(LearnerTrainParam);

using LearnerAPIThreadLocalStore =
    dmlc::ThreadLocalStore<std::map<Learner const *, XGBAPIThreadLocalEntry>>;

class LearnerConfiguration : public Learner {
 private:
  std::mutex config_lock_;

 protected:
  static std::string const kEvalMetric;  // NOLINT

 protected:
  std::atomic<bool> need_configuration_;
  std::map<std::string, std::string> cfg_;
  // Stores information like best-iteration for early stopping.
  std::map<std::string, std::string> attributes_;
  // Name of each feature, usually set from DMatrix.
  std::vector<std::string> feature_names_;
  // Type of each feature, usually set from DMatrix.
  std::vector<std::string> feature_types_;

  common::Monitor monitor_;
  LearnerModelParamLegacy mparam_;
  LearnerModelParam learner_model_param_;
  LearnerTrainParam tparam_;
  // Initial prediction.
  PredictionContainer prediction_container_;

  std::vector<std::string> metric_names_;

  void ConfigureModelParamWithoutBaseScore() {
    // Convert mparam to learner_model_param
    this->ConfigureTargets();

    auto task = UsePtr(obj_)->Task();
    linalg::Tensor<float, 1> base_score({1}, Ctx()->Device());
    auto h_base_score = base_score.HostView();

    // transform to margin
    h_base_score(0) = obj_->ProbToMargin(mparam_.base_score);
    CHECK(tparam_.GetInitialised());
    // move it to model param, which is shared with all other components.
    learner_model_param_ =
        LearnerModelParam(Ctx(), mparam_, std::move(base_score), task, tparam_.multi_strategy);
    CHECK(learner_model_param_.Initialized());
    CHECK_NE(learner_model_param_.BaseScore(Ctx()).Size(), 0);
  }
  /**
   * \brief Calculate the `base_score` based on input data.
   *
   * \param p_fmat The training DMatrix used to estimate the base score.
   */
  void InitBaseScore(DMatrix const* p_fmat) {
    // Before 1.0.0, we save `base_score` into binary as a transformed value by objective.
    // After 1.0.0 we save the value provided by user and keep it immutable instead.  To
    // keep the stability, we initialize it in binary LoadModel instead of configuration.
    // Under what condition should we omit the transformation:
    //
    // - base_score is loaded from old binary model.
    //
    // What are the other possible conditions:
    //
    // - model loaded from new binary or JSON.
    // - model is created from scratch.
    // - model is configured second time due to change of parameter
    if (!learner_model_param_.Initialized()) {
      this->ConfigureModelParamWithoutBaseScore();
    }
    if (mparam_.boost_from_average && !UsePtr(gbm_)->ModelFitted()) {
      if (p_fmat) {
        auto const& info = p_fmat->Info();
        info.Validate(Ctx()->Device());
        // We estimate it from input data.
        linalg::Tensor<float, 1> base_score;
        InitEstimation(info, &base_score);
        CHECK_EQ(base_score.Size(), 1);
        mparam_.base_score = base_score(0);
        CHECK(!std::isnan(mparam_.base_score));
      }
      // Update the shared model parameter
      this->ConfigureModelParamWithoutBaseScore();
      mparam_.Validate(&ctx_);
    }
    CHECK(!std::isnan(mparam_.base_score));
    CHECK(!std::isinf(mparam_.base_score));
  }

 public:
  explicit LearnerConfiguration(std::vector<std::shared_ptr<DMatrix>> cache)
      : need_configuration_{true} {
    monitor_.Init("Learner");
    for (std::shared_ptr<DMatrix> const& d : cache) {
      if (d) {
        prediction_container_.Cache(d, DeviceOrd::CPU());
      }
    }
  }

  // Configuration before data is known.
  void Configure() override {
    // Varient of double checked lock
    if (!this->need_configuration_) {
      return;
    }
    std::lock_guard<std::mutex> guard(config_lock_);
    if (!this->need_configuration_) {
      return;
    }

    monitor_.Start("Configure");
    auto old_tparam = tparam_;
    Args args = {cfg_.cbegin(), cfg_.cend()};

    tparam_.UpdateAllowUnknown(args);
    mparam_.UpdateAllowUnknown(args);

    auto initialized = ctx_.GetInitialised();
    auto old_seed = ctx_.seed;
    ctx_.UpdateAllowUnknown(args);

    ConsoleLogger::Configure(args);

    // set seed only before the model is initialized
    if (!initialized || ctx_.seed != old_seed) {
      common::GlobalRandom().seed(ctx_.seed);
    }

    // must precede configure gbm since num_features is required for gbm
    this->ConfigureNumFeatures();
    args = {cfg_.cbegin(), cfg_.cend()};  // renew
    this->ConfigureObjective(old_tparam, &args);

    learner_model_param_.task = obj_->Task();  // required by gbm configuration.
    this->ConfigureGBM(old_tparam, args);
    ctx_.ConfigureGpuId(this->gbm_->UseGPU());

    this->ConfigureModelParamWithoutBaseScore();

    this->ConfigureMetrics(args);




    std::cout<<"configure interface here?????????????????????????"<<std::endl;



    this->need_configuration_ = false;
    if (ctx_.validate_parameters) {
      this->ValidateParameters();
    }

    cfg_.clear();
    monitor_.Stop("Configure");
  }

  void CheckModelInitialized() const {
    CHECK(learner_model_param_.Initialized()) << ModelNotFitted();
    CHECK_NE(learner_model_param_.BaseScore(this->Ctx()).Size(), 0) << ModelNotFitted();
  }

  void LoadConfig(Json const& in) override {
    // If configuration is loaded, ensure that the model came from the same version
    CHECK(IsA<Object>(in));
    auto origin_version = Version::Load(in);
    if (std::get<0>(Version::kInvalid) == std::get<0>(origin_version)) {
      LOG(WARNING) << "Invalid version string in config";
    }

    if (!Version::Same(origin_version)) {
      error::WarnOldSerialization();
      return;  // skip configuration if version is not matched
    }

    auto const& learner_parameters = get<Object>(in["learner"]);
    FromJson(learner_parameters.at("learner_train_param"), &tparam_);

    auto const& gradient_booster = learner_parameters.at("gradient_booster");

    auto const& objective_fn = learner_parameters.at("objective");
    if (!obj_) {
      CHECK_EQ(get<String const>(objective_fn["name"]), tparam_.objective);
      obj_.reset(ObjFunction::Create(tparam_.objective, &ctx_));
    }
    obj_->LoadConfig(objective_fn);
    learner_model_param_.task = obj_->Task();

    tparam_.booster = get<String>(gradient_booster["name"]);
    if (!gbm_) {
      gbm_.reset(GradientBooster::Create(tparam_.booster, &ctx_, &learner_model_param_));
    }
    gbm_->LoadConfig(gradient_booster);

    auto const& j_metrics = learner_parameters.at("metrics");
    auto n_metrics = get<Array const>(j_metrics).size();
    metric_names_.resize(n_metrics);
    metrics_.resize(n_metrics);
    for (size_t i = 0; i < n_metrics; ++i) {
      auto old_serialization = IsA<String>(j_metrics[i]);
      if (old_serialization) {
        error::WarnOldSerialization();
        metric_names_[i] = get<String>(j_metrics[i]);
      } else {
        metric_names_[i] = get<String>(j_metrics[i]["name"]);
      }
      metrics_[i] = std::unique_ptr<Metric>(Metric::Create(metric_names_[i], &ctx_));
      if (!old_serialization) {
        metrics_[i]->LoadConfig(j_metrics[i]);
      }
    }

    FromJson(learner_parameters.at("generic_param"), &ctx_);
    // make sure the GPU ID is valid in new environment before start running configure.
    ctx_.ConfigureGpuId(false);

    this->need_configuration_ = true;
  }

  void SaveConfig(Json* p_out) const override {
    CHECK(!this->need_configuration_) << "Call Configure before saving model.";
    Version::Save(p_out);
    Json& out { *p_out };
    // parameters
    out["learner"] = Object();
    auto& learner_parameters = out["learner"];

    learner_parameters["learner_train_param"] = ToJson(tparam_);
    learner_parameters["learner_model_param"] = mparam_.ToJson();
    learner_parameters["gradient_booster"] = Object();
    auto& gradient_booster = learner_parameters["gradient_booster"];
    gbm_->SaveConfig(&gradient_booster);

    learner_parameters["objective"] = Object();
    auto& objective_fn = learner_parameters["objective"];
    obj_->SaveConfig(&objective_fn);

    std::vector<Json> metrics(metrics_.size());
    for (size_t i = 0; i < metrics_.size(); ++i) {
      metrics[i] = Object{};
      metrics_[i]->SaveConfig(&metrics[i]);
    }
    learner_parameters["metrics"] = Array(std::move(metrics));

    learner_parameters["generic_param"] = ToJson(ctx_);
  }

  void SetParam(const std::string& key, const std::string& value) override {
    this->need_configuration_ = true;
    if (key == kEvalMetric) {
      if (std::find(metric_names_.cbegin(), metric_names_.cend(),
                    value) == metric_names_.cend()) {
        metric_names_.emplace_back(value);
      }
    } else {
      cfg_[key] = value;
    }
  }
  // Short hand for setting multiple parameters
  void SetParams(std::vector<std::pair<std::string, std::string>> const& args) override {
    for (auto const& kv : args) {
      this->SetParam(kv.first, kv.second);
    }
  }

  uint32_t GetNumFeature() const override {
    return learner_model_param_.num_feature;
  }

  void SetAttr(const std::string& key, const std::string& value) override {
    attributes_[key] = value;
    mparam_.contain_extra_attrs = 1;
  }

  bool GetAttr(const std::string& key, std::string* out) const override {
    auto it = attributes_.find(key);
    if (it == attributes_.end()) return false;
    *out = it->second;
    return true;
  }

  bool DelAttr(const std::string& key) override {
    auto it = attributes_.find(key);
    if (it == attributes_.end()) { return false; }
    attributes_.erase(it);
    return true;
  }

  void SetFeatureNames(std::vector<std::string> const& fn) override {
    feature_names_ = fn;
  }

  void GetFeatureNames(std::vector<std::string>* fn) const override {
    *fn = feature_names_;
  }

  void SetFeatureTypes(std::vector<std::string> const& ft) override {
    this->feature_types_ = ft;
  }

  void GetFeatureTypes(std::vector<std::string>* p_ft) const override {
    auto& ft = *p_ft;
    ft = this->feature_types_;
  }

  std::vector<std::string> GetAttrNames() const override {
    std::vector<std::string> out;
    for (auto const& kv : attributes_) {
      out.emplace_back(kv.first);
    }
    return out;
  }

  const std::map<std::string, std::string>& GetConfigurationArguments() const override {
    return cfg_;
  }

  Context const* Ctx() const override { return &ctx_; }

 private:
  void ValidateParameters() {
    Json config { Object() };
    this->SaveConfig(&config);
    std::stack<Json> stack;
    stack.push(config);
    std::string const postfix{"_param"};

    auto is_parameter = [&postfix](std::string const &key) {
      return key.size() > postfix.size() &&
             std::equal(postfix.rbegin(), postfix.rend(), key.rbegin());
    };

    // Extract all parameters
    std::vector<std::string> keys;
    // First global parameters
    Json const global_config{ToJson(*GlobalConfigThreadLocalStore::Get())};
    for (auto const& items : get<Object const>(global_config)) {
      keys.emplace_back(items.first);
    }
    // Parameters in various xgboost components.
    while (!stack.empty()) {
      auto j_obj = stack.top();
      stack.pop();
      auto const &obj = get<Object const>(j_obj);

      for (auto const& kv : obj) {
        if (is_parameter(kv.first)) {
          auto parameter = get<Object const>(kv.second);
          std::transform(
              parameter.begin(), parameter.end(), std::back_inserter(keys),
              [](std::pair<std::string const&, Json const&> const& kv) { return kv.first; });
        } else if (IsA<Object>(kv.second)) {
          stack.push(kv.second);
        } else if (IsA<Array>(kv.second)) {
          auto const& array = get<Array const>(kv.second);
          for (auto const& v : array) {
            if (IsA<Object>(v) || IsA<Array>(v)) {
              stack.push(v);
            }
          }
        }
      }
    }

    // FIXME(trivialfis): Make eval_metric a training parameter.
    keys.emplace_back(kEvalMetric);
    keys.emplace_back("num_output_group");
    keys.emplace_back("gpu_id");  // deprecated param.

    std::sort(keys.begin(), keys.end());

    std::vector<std::string> provided;
    for (auto const &kv : cfg_) {
      if (std::any_of(kv.first.cbegin(), kv.first.cend(),
                      [](char ch) { return std::isspace(ch); })) {
        LOG(FATAL) << "Invalid parameter \"" << kv.first << "\" contains whitespace.";
      }
      provided.push_back(kv.first);
    }
    std::sort(provided.begin(), provided.end());

    std::vector<std::string> diff;
    std::set_difference(provided.begin(), provided.end(), keys.begin(),
                        keys.end(), std::back_inserter(diff));
    if (diff.size() != 0) {
      std::stringstream ss;
      ss << "\nParameters: { ";
      for (size_t i = 0; i < diff.size() - 1; ++i) {
        ss << "\"" << diff[i] << "\", ";
      }
      ss << "\"" << diff.back() << "\"";
      ss << R"W( } are not used.
)W";
      LOG(WARNING) << ss.str();
    }
  }

  void ConfigureNumFeatures() {
    // Compute number of global features if parameter not already set
    if (mparam_.num_feature == 0) {
      // TODO(hcho3): Change num_feature to 64-bit integer
      unsigned num_feature = 0;
      for (auto const& matrix : prediction_container_.Container()) {
        CHECK(matrix.first.ptr);
        CHECK(!matrix.second.ref.expired());
        const uint64_t num_col = matrix.first.ptr->Info().num_col_;
        error::MaxFeatureSize(num_col);
        num_feature = std::max(num_feature, static_cast<uint32_t>(num_col));
      }

      collective::Allreduce<collective::Operation::kMax>(&num_feature, 1);
      if (num_feature > mparam_.num_feature) {
        mparam_.num_feature = num_feature;
      }
    }
    CHECK_NE(mparam_.num_feature, 0)
        << "0 feature is supplied.  Are you using raw Booster interface?";
  }

  void ConfigureGBM(LearnerTrainParam const& old, Args const& args) {
    if (gbm_ == nullptr || old.booster != tparam_.booster) {
      gbm_.reset(GradientBooster::Create(tparam_.booster, &ctx_,
                                         &learner_model_param_));
    }
    gbm_->Configure(args);
  }

  void ConfigureObjective(LearnerTrainParam const& old, Args* p_args) {
    // Once binary IO is gone, NONE of these config is useful.
    if (cfg_.find("num_class") != cfg_.cend() && cfg_.at("num_class") != "0" &&
        tparam_.objective != "multi:softprob") {
      cfg_["num_output_group"] = cfg_["num_class"];
      if (atoi(cfg_["num_class"].c_str()) > 1 && cfg_.count("objective") == 0) {
        tparam_.objective = "multi:softmax";
      }
    }

    if (cfg_.find("max_delta_step") == cfg_.cend() &&
        cfg_.find("objective") != cfg_.cend() &&
        tparam_.objective == "count:poisson") {
      // max_delta_step is a duplicated parameter in Poisson regression and tree param.
      // Rename one of them once binary IO is gone.
      cfg_["max_delta_step"] = kMaxDeltaStepDefaultValue;
    }
    if (obj_ == nullptr || tparam_.objective != old.objective) {
      obj_.reset(ObjFunction::Create(tparam_.objective, &ctx_));
    }

    bool has_nc {cfg_.find("num_class") != cfg_.cend()};
    // Inject num_class into configuration.
    // FIXME(jiamingy): Remove the duplicated parameter in softmax
    cfg_["num_class"] = std::to_string(mparam_.num_class);
    auto& args = *p_args;
    args = {cfg_.cbegin(), cfg_.cend()};  // renew
    obj_->Configure(args);
    if (!has_nc) {
      cfg_.erase("num_class");
    }
  }

  void ConfigureMetrics(Args const& args) {
    for (auto const& name : metric_names_) {
      auto DupCheck = [&name](std::unique_ptr<Metric> const& m) { return m->Name() != name; };
      if (std::all_of(metrics_.begin(), metrics_.end(), DupCheck)) {
        metrics_.emplace_back(std::unique_ptr<Metric>(Metric::Create(name, &ctx_)));
        mparam_.contain_eval_metrics = 1;
      }
    }

    for (auto& p_metric : metrics_) {
      p_metric->Configure(args);
    }
  }

  /**
   * Get number of targets from objective function.
   */
  void ConfigureTargets() {
    CHECK(this->obj_);
    auto const& cache = prediction_container_.Container();
    bst_target_t n_targets = 1;
    for (auto const& d : cache) {
      if (n_targets == 1) {
        n_targets = this->obj_->Targets(d.first.ptr->Info());
      } else {
        auto t = this->obj_->Targets(d.first.ptr->Info());
        CHECK(n_targets == t || 1 == t) << "Inconsistent labels.";
      }
    }

    if (mparam_.num_target > 1) {
      CHECK(n_targets == 1 || n_targets == mparam_.num_target)
          << "Inconsistent configuration of num_target.  Configuration result from input data:"
          << n_targets << ", configuration from parameter:" << mparam_.num_target;
    } else {
      mparam_.num_target = n_targets;
    }
  }

  void InitEstimation(MetaInfo const& info, linalg::Tensor<float, 1>* base_score) {
    base_score->Reshape(1);
<<<<<<< HEAD
    collective::ApplyWithLabels<false>(info, base_score->Data(),
=======
    collective::ApplyWithLabels(this->Ctx(), info, base_score->Data(),
>>>>>>> fe732944
                                [&] { UsePtr(obj_)->InitEstimation(info, base_score); });
  }
};

std::string const LearnerConfiguration::kEvalMetric {"eval_metric"};  // NOLINT

class LearnerIO : public LearnerConfiguration {
 private:
  // Used to identify the offset of JSON string when
  // Will be removed once JSON takes over.  Right now we still loads some RDS files from R.
  std::string const serialisation_header_ { u8"CONFIG-offset:" };

  void ClearCaches() { this->prediction_container_ = PredictionContainer{}; }

 public:
  explicit LearnerIO(std::vector<std::shared_ptr<DMatrix>> cache) : LearnerConfiguration{cache} {}

  void LoadModel(Json const& in) override {
    CHECK(IsA<Object>(in));
    auto version = Version::Load(in);
    if (std::get<0>(version) == 1 && std::get<1>(version) < 6) {
      LOG(WARNING)
          << "Found JSON model saved before XGBoost 1.6, please save the model using current "
             "version again. The support for old JSON model will be discontinued in XGBoost 2.3.";
    }

    auto const& learner = get<Object>(in["learner"]);
    mparam_.FromJson(learner.at("learner_model_param"));

    auto const& objective_fn = learner.at("objective");

    std::string name = get<String>(objective_fn["name"]);
    tparam_.UpdateAllowUnknown(Args{{"objective", name}});
    obj_.reset(ObjFunction::Create(name, &ctx_));
    obj_->LoadConfig(objective_fn);

    auto const& gradient_booster = learner.at("gradient_booster");
    name = get<String>(gradient_booster["name"]);
    tparam_.UpdateAllowUnknown(Args{{"booster", name}});
    gbm_.reset(
        GradientBooster::Create(tparam_.booster, &ctx_, &learner_model_param_));
    gbm_->LoadModel(gradient_booster);

    auto const& j_attributes = get<Object const>(learner.at("attributes"));
    attributes_.clear();
    for (auto const& kv : j_attributes) {
      attributes_[kv.first] = get<String const>(kv.second);
    }

    // feature names and types are saved in xgboost 1.4
    auto it = learner.find("feature_names");
    if (it != learner.cend()) {
      auto const& feature_names = get<Array const>(it->second);
      feature_names_.resize(feature_names.size());
      std::transform(feature_names.cbegin(), feature_names.cend(), feature_names_.begin(),
                     [](Json const& fn) { return get<String const>(fn); });
    }
    it = learner.find("feature_types");
    if (it != learner.cend()) {
      auto const& feature_types = get<Array const>(it->second);
      feature_types_.resize(feature_types.size());
      std::transform(feature_types.cbegin(), feature_types.cend(), feature_types_.begin(),
                     [](Json const& fn) { return get<String const>(fn); });
    }

    this->need_configuration_ = true;
    this->ClearCaches();
  }

  void SaveModel(Json* p_out) const override {
    CHECK(!this->need_configuration_) << "Call Configure before saving model.";
    this->CheckModelInitialized();

    Version::Save(p_out);
    Json& out { *p_out };

    out["learner"] = Object();
    auto& learner = out["learner"];

    learner["learner_model_param"] = mparam_.ToJson();
    learner["gradient_booster"] = Object();
    auto& gradient_booster = learner["gradient_booster"];
    gbm_->SaveModel(&gradient_booster);

    learner["objective"] = Object();
    auto& objective_fn = learner["objective"];
    obj_->SaveConfig(&objective_fn);

    learner["attributes"] = Object();
    for (auto const& kv : attributes_) {
      learner["attributes"][kv.first] = String(kv.second);
    }

    learner["feature_names"] = Array();
    auto& feature_names = get<Array>(learner["feature_names"]);
    for (auto const& name : feature_names_) {
      feature_names.emplace_back(name);
    }
    learner["feature_types"] = Array();
    auto& feature_types = get<Array>(learner["feature_types"]);
    for (auto const& type : feature_types_) {
      feature_types.emplace_back(type);
    }
  }

  // About to be deprecated by JSON format
  void LoadModel(dmlc::Stream* fi) override {
    ctx_.UpdateAllowUnknown(Args{});
    tparam_.Init(std::vector<std::pair<std::string, std::string>>{});
    // TODO(tqchen) mark deprecation of old format.
    common::PeekableInStream fp(fi);

    // backward compatible header check.
    std::string header;
    header.resize(4);
    if (fp.PeekRead(&header[0], 4) == 4) {
      CHECK_NE(header, "bs64")
          << "Base64 format is no longer supported in brick.";
      if (header == "binf") {
        CHECK_EQ(fp.Read(&header[0], 4), 4U);
      }
    }

    // FIXME(jiamingy): Move this out of learner after the old binary model is remove.
    auto first_non_space = [&](std::string::const_iterator beg, std::string::const_iterator end) {
      for (auto i = beg; i != end; ++i) {
        if (!std::isspace(*i)) {
          return i;
        }
      }
      return end;
    };

    if (header[0] == '{') {  // Dispatch to JSON
      auto buffer = common::ReadAll(fi, &fp);
      Json model;
      auto it = first_non_space(buffer.cbegin() + 1, buffer.cend());
      if (it != buffer.cend() && *it == '"') {
        model = Json::Load(StringView{buffer});
      } else if (it != buffer.cend() && std::isalpha(*it)) {
        model = Json::Load(StringView{buffer}, std::ios::binary);
      } else {
        LOG(FATAL) << "Invalid model format";
      }
      this->LoadModel(model);
      return;
    }

    // use the peekable reader.
    fi = &fp;
    // read parameter
    CHECK_EQ(fi->Read(&mparam_, sizeof(mparam_)), sizeof(mparam_))
        << "BoostLearner: wrong model format";
    if (!DMLC_IO_NO_ENDIAN_SWAP) {
      mparam_ = mparam_.ByteSwap();
    }
    CHECK(fi->Read(&tparam_.objective)) << "BoostLearner: wrong model format";
    CHECK(fi->Read(&tparam_.booster)) << "BoostLearner: wrong model format";

    obj_.reset(ObjFunction::Create(tparam_.objective, &ctx_));
    gbm_.reset(GradientBooster::Create(tparam_.booster, &ctx_, &learner_model_param_));
    gbm_->Load(fi);
    if (mparam_.contain_extra_attrs != 0) {
      std::vector<std::pair<std::string, std::string> > attr;
      fi->Read(&attr);
      attributes_ = std::map<std::string, std::string>(attr.begin(), attr.end());
    }
    bool warn_old_model { false };
    if (attributes_.find("count_poisson_max_delta_step") != attributes_.cend()) {
      // Loading model from < 1.0.0, objective is not saved.
      cfg_["max_delta_step"] = attributes_.at("count_poisson_max_delta_step");
      attributes_.erase("count_poisson_max_delta_step");
      warn_old_model = true;
    } else {
      warn_old_model = false;
    }

    if (mparam_.major_version < 1) {
      // Before 1.0.0, base_score is saved as a transformed value, and there's no version
      // attribute (saved a 0) in the saved model.
      std::string multi{"multi:"};
      if (!std::equal(multi.cbegin(), multi.cend(), tparam_.objective.cbegin())) {
        HostDeviceVector<float> t;
        t.HostVector().resize(1);
        t.HostVector().at(0) = mparam_.base_score;
        this->obj_->PredTransform(&t);
        auto base_score = t.HostVector().at(0);
        mparam_.base_score = base_score;
      }
      warn_old_model = true;
    }

    learner_model_param_ =
        LearnerModelParam(&ctx_, mparam_,
                          linalg::Tensor<float, 1>{{std::isnan(mparam_.base_score)
                                                        ? std::numeric_limits<float>::quiet_NaN()
                                                        : obj_->ProbToMargin(mparam_.base_score)},
                                                   {1},
                                                   DeviceOrd::CPU()},
                          obj_->Task(), tparam_.multi_strategy);

    if (attributes_.find("objective") != attributes_.cend()) {
      auto obj_str = attributes_.at("objective");
      auto j_obj = Json::Load({obj_str.c_str(), obj_str.size()});
      obj_->LoadConfig(j_obj);
      attributes_.erase("objective");
    } else {
      warn_old_model = true;
    }
    if (attributes_.find("metrics") != attributes_.cend()) {
      auto metrics_str = attributes_.at("metrics");
      std::vector<std::string> names { common::Split(metrics_str, ';') };
      attributes_.erase("metrics");
      for (auto const& n : names) {
        this->SetParam(kEvalMetric, n);
      }
    }

    if (warn_old_model) {
      LOG(WARNING) << "Loading model from XGBoost < 1.0.0, consider saving it "
                      "again for improved compatibility";
    }

    // Renew the version.
    mparam_.major_version = std::get<0>(Version::Self());
    mparam_.minor_version = std::get<1>(Version::Self());

    cfg_["num_feature"] = std::to_string(mparam_.num_feature);

    auto n = tparam_.__DICT__();
    cfg_.insert(n.cbegin(), n.cend());

    this->need_configuration_ = true;
    this->ClearCaches();
  }

  // Save model into binary format.  The code is about to be deprecated by more robust
  // JSON serialization format.
  void SaveModel(dmlc::Stream* fo) const override {
    this->CheckModelInitialized();
    CHECK(!this->learner_model_param_.IsVectorLeaf())
        << "Please use JSON/UBJ format for model serialization with multi-output models.";

    LearnerModelParamLegacy mparam = mparam_;  // make a copy to potentially modify
    std::vector<std::pair<std::string, std::string> > extra_attr;
    mparam.contain_extra_attrs = 1;

    if (!this->feature_names_.empty() || !this->feature_types_.empty()) {
      LOG(WARNING) << "feature names and feature types are being disregarded, use JSON/UBJSON "
                      "format instead.";
    }

    {
      // Similar to JSON model IO, we save the objective.
      Json j_obj { Object() };
      obj_->SaveConfig(&j_obj);
      std::string obj_doc;
      Json::Dump(j_obj, &obj_doc);
      extra_attr.emplace_back("objective", obj_doc);
    }
    // As of 1.0.0, JVM Package and R Package uses Save/Load model for serialization.
    // Remove this part once they are ported to use actual serialization methods.
    if (mparam.contain_eval_metrics != 0) {
      std::stringstream os;
      for (auto& ev : metrics_) {
        os << ev->Name() << ";";
      }
      extra_attr.emplace_back("metrics", os.str());
    }

    std::string header {"binf"};
    fo->Write(header.data(), 4);
    if (DMLC_IO_NO_ENDIAN_SWAP) {
      fo->Write(&mparam, sizeof(LearnerModelParamLegacy));
    } else {
      LearnerModelParamLegacy x = mparam.ByteSwap();
      fo->Write(&x, sizeof(LearnerModelParamLegacy));
    }
    fo->Write(tparam_.objective);
    fo->Write(tparam_.booster);
    gbm_->Save(fo);
    if (mparam.contain_extra_attrs != 0) {
      std::map<std::string, std::string> attr(attributes_);
      for (const auto& kv : extra_attr) {
        attr[kv.first] = kv.second;
      }
      fo->Write(std::vector<std::pair<std::string, std::string>>(
          attr.begin(), attr.end()));
    }
  }

  void Save(dmlc::Stream* fo) const override {
    this->CheckModelInitialized();

    Json memory_snapshot{Object()};
    memory_snapshot["Model"] = Object();
    auto& model = memory_snapshot["Model"];
    this->SaveModel(&model);
    memory_snapshot["Config"] = Object();
    auto& config = memory_snapshot["Config"];
    this->SaveConfig(&config);

    std::vector<char> stream;
    Json::Dump(memory_snapshot, &stream, std::ios::binary);
    fo->Write(stream.data(), stream.size());
  }

  void Load(dmlc::Stream* fi) override {
    common::PeekableInStream fp(fi);
    char header[2];
    fp.PeekRead(header, 2);
    if (header[0] == '{') {
      auto buffer = common::ReadAll(fi, &fp);
      Json memory_snapshot;
      if (header[1] == '"') {
        memory_snapshot = Json::Load(StringView{buffer});
        error::WarnOldSerialization();
      } else if (std::isalpha(header[1])) {
        memory_snapshot = Json::Load(StringView{buffer}, std::ios::binary);
      } else {
        LOG(FATAL) << "Invalid serialization file.";
      }
      if (IsA<Null>(memory_snapshot["Model"])) {
        // R has xgb.load that doesn't distinguish whether configuration is saved.
        // We should migrate to use `xgb.load.raw` instead.
        this->LoadModel(memory_snapshot);
      } else {
        this->LoadModel(memory_snapshot["Model"]);
        this->LoadConfig(memory_snapshot["Config"]);
      }
    } else {
      std::string header;
      header.resize(serialisation_header_.size());
      CHECK_EQ(fp.Read(&header[0], header.size()), serialisation_header_.size());
      // Avoid printing the content in loaded header, which might be random binary code.
      CHECK(header == serialisation_header_) << error::OldSerialization();
      int64_t sz {-1};
      CHECK_EQ(fp.Read(&sz, sizeof(sz)), sizeof(sz));
      if (!DMLC_IO_NO_ENDIAN_SWAP) {
        dmlc::ByteSwap(&sz, sizeof(sz), 1);
      }
      CHECK_GT(sz, 0);
      size_t json_offset = static_cast<size_t>(sz);
      std::string buffer;
      common::FixedSizeStream{&fp}.Take(&buffer);

      common::MemoryFixSizeBuffer binary_buf(&buffer[0], json_offset);
      this->LoadModel(&binary_buf);

      auto config = Json::Load({buffer.c_str() + json_offset, buffer.size() - json_offset});
      this->LoadConfig(config);
    }
  }
};

/*!
 * \brief learner that performs gradient boosting for a specific objective
 * function. It does training and prediction.
 */
class LearnerImpl : public LearnerIO {
 public:
  explicit LearnerImpl(std::vector<std::shared_ptr<DMatrix> > cache)
      : LearnerIO{cache} {}
  ~LearnerImpl() override {
    auto local_map = LearnerAPIThreadLocalStore::Get();
    if (local_map->find(this) != local_map->cend()) {
      local_map->erase(this);
    }
  }

  std::vector<std::string> DumpModel(const FeatureMap& fmap, bool with_stats,
                                     std::string format) override {
    this->Configure();
    this->CheckModelInitialized();

    return gbm_->DumpModel(fmap, with_stats, format);
  }

  Learner* Slice(bst_layer_t begin, bst_layer_t end, bst_layer_t step,
                 bool* out_of_bound) override {
    this->Configure();
    this->CheckModelInitialized();

    CHECK_NE(this->learner_model_param_.num_feature, 0);
    CHECK_GE(begin, 0);
    auto* out_impl = new LearnerImpl({});
    out_impl->learner_model_param_.Copy(this->learner_model_param_);
    out_impl->ctx_ = this->ctx_;
    auto gbm = std::unique_ptr<GradientBooster>(GradientBooster::Create(
        this->tparam_.booster, &out_impl->ctx_, &out_impl->learner_model_param_));
    this->gbm_->Slice(begin, end, step, gbm.get(), out_of_bound);
    out_impl->gbm_ = std::move(gbm);

    Json config{Object()};
    this->SaveConfig(&config);
    out_impl->mparam_ = this->mparam_;
    out_impl->attributes_ = this->attributes_;
    out_impl->SetFeatureNames(this->feature_names_);
    out_impl->SetFeatureTypes(this->feature_types_);
    out_impl->LoadConfig(config);
    out_impl->Configure();
    CHECK_EQ(out_impl->learner_model_param_.num_feature, this->learner_model_param_.num_feature);
    CHECK_NE(out_impl->learner_model_param_.num_feature, 0);

    auto erase_attr = [&](std::string attr) {
      // Erase invalid attributes.
      auto attr_it = out_impl->attributes_.find(attr);
      if (attr_it != out_impl->attributes_.cend()) {
        out_impl->attributes_.erase(attr_it);
      }
    };
    erase_attr("best_iteration");
    erase_attr("best_score");
    return out_impl;
  }

  void UpdateOneIter(int iter, std::shared_ptr<DMatrix> train) override {
    monitor_.Start("UpdateOneIter");
    TrainingObserver::Instance().Update(iter);
    this->Configure();
    this->InitBaseScore(train.get());

    if (ctx_.seed_per_iteration) {
      common::GlobalRandom().seed(ctx_.seed * kRandSeedMagic + iter);
    }

    this->ValidateDMatrix(train.get(), true);

    auto& predt = prediction_container_.Cache(train, ctx_.Device());

    monitor_.Start("PredictRaw");
    this->PredictRaw(train.get(), &predt, true, 0, 0);
    TrainingObserver::Instance().Observe(predt.predictions, "Predictions");
    monitor_.Stop("PredictRaw");

    monitor_.Start("GetGradient");
    GetGradient(predt.predictions, train->Info(), iter, &gpair_);
    monitor_.Stop("GetGradient");
    TrainingObserver::Instance().Observe(*gpair_.Data(), "Gradients");

    gbm_->DoBoost(train.get(), &gpair_, &predt, obj_.get());
    monitor_.Stop("UpdateOneIter");
  }

  void BoostOneIter(int iter, std::shared_ptr<DMatrix> train,
                    linalg::Matrix<GradientPair>* in_gpair) override {
    monitor_.Start("BoostOneIter");
    this->Configure();

    if (ctx_.seed_per_iteration) {
      common::GlobalRandom().seed(ctx_.seed * kRandSeedMagic + iter);
    }

    this->ValidateDMatrix(train.get(), true);

    CHECK_EQ(this->learner_model_param_.OutputLength(), in_gpair->Shape(1))
        << "The number of columns in gradient should be equal to the number of targets/classes in "
           "the model.";
    auto& predt = prediction_container_.Cache(train, ctx_.Device());
    gbm_->DoBoost(train.get(), in_gpair, &predt, obj_.get());
    monitor_.Stop("BoostOneIter");
  }

  std::string EvalOneIter(int iter,
                          const std::vector<std::shared_ptr<DMatrix>>& data_sets,
                          const std::vector<std::string>& data_names) override {
    monitor_.Start("EvalOneIter");
    this->Configure();
    this->CheckModelInitialized();

    std::ostringstream os;
    os.precision(std::numeric_limits<double>::max_digits10);
    os << '[' << iter << ']' << std::setiosflags(std::ios::fixed);
    if (metrics_.empty() && tparam_.disable_default_eval_metric <= 0) {
      metrics_.emplace_back(Metric::Create(obj_->DefaultEvalMetric(), &ctx_));
      auto config = obj_->DefaultMetricConfig();
      if (!IsA<Null>(config)) {
        metrics_.back()->LoadConfig(config);
      }
      metrics_.back()->Configure({cfg_.begin(), cfg_.end()});
    }

    for (size_t i = 0; i < data_sets.size(); ++i) {
      std::shared_ptr<DMatrix> m = data_sets[i];
      auto &predt = prediction_container_.Cache(m, ctx_.Device());
      this->ValidateDMatrix(m.get(), false);
      this->PredictRaw(m.get(), &predt, false, 0, 0);

      auto &out = output_predictions_.Cache(m, ctx_.Device()).predictions;
      out.Resize(predt.predictions.Size());
      out.Copy(predt.predictions);

      obj_->EvalTransform(&out);
      for (auto& ev : metrics_) {
        os << '\t' << data_names[i] << '-' << ev->Name() << ':' << ev->Evaluate(out, m);
      }
    }

    monitor_.Stop("EvalOneIter");
    return os.str();
  }

  void Predict(std::shared_ptr<DMatrix> data, bool output_margin,
               HostDeviceVector<bst_float>* out_preds, bst_layer_t layer_begin,
               bst_layer_t layer_end, bool training, bool pred_leaf, bool pred_contribs,
               bool approx_contribs, bool pred_interactions) override {
    int multiple_predictions = static_cast<int>(pred_leaf) +
                               static_cast<int>(pred_interactions) +
                               static_cast<int>(pred_contribs);
    this->Configure();
    if (training) {
      this->InitBaseScore(nullptr);
    }
    this->CheckModelInitialized();

    CHECK_LE(multiple_predictions, 1) << "Perform one kind of prediction at a time.";
    if (pred_contribs) {
      gbm_->PredictContribution(data.get(), out_preds, layer_begin, layer_end, approx_contribs);
    } else if (pred_interactions) {
      gbm_->PredictInteractionContributions(data.get(), out_preds, layer_begin, layer_end,
                                            approx_contribs);
    } else if (pred_leaf) {
      gbm_->PredictLeaf(data.get(), out_preds, layer_begin, layer_end);
    } else {
      auto& prediction = prediction_container_.Cache(data, ctx_.Device());
      this->PredictRaw(data.get(), &prediction, training, layer_begin, layer_end);
      // Copy the prediction cache to output prediction. out_preds comes from C API
      out_preds->SetDevice(ctx_.Device());
      out_preds->Resize(prediction.predictions.Size());
      out_preds->Copy(prediction.predictions);
      if (!output_margin) {
        obj_->PredTransform(out_preds);
      }
    }
  }

  int32_t BoostedRounds() const override {
    if (!this->gbm_) { return 0; }  // haven't call train or LoadModel.
    CHECK(!this->need_configuration_);
    return this->gbm_->BoostedRounds();
  }

  uint32_t Groups() const override {
    CHECK(!this->need_configuration_);
    this->CheckModelInitialized();
    return this->learner_model_param_.num_output_group;
  }

  XGBAPIThreadLocalEntry& GetThreadLocal() const override {
    return (*LearnerAPIThreadLocalStore::Get())[this];
  }

  void InplacePredict(std::shared_ptr<DMatrix> p_m, PredictionType type, float missing,
                      HostDeviceVector<float>** out_preds, bst_layer_t iteration_begin,
                      bst_layer_t iteration_end) override {
    this->Configure();
    this->CheckModelInitialized();

    auto& out_predictions = this->GetThreadLocal().prediction_entry;
    out_predictions.Reset();

    this->gbm_->InplacePredict(p_m, missing, &out_predictions, iteration_begin, iteration_end);

    if (type == PredictionType::kValue) {
      obj_->PredTransform(&out_predictions.predictions);
    } else if (type == PredictionType::kMargin) {
      // do nothing
    } else {
      LOG(FATAL) << "Unsupported prediction type:" << static_cast<int>(type);
    }
    *out_preds = &out_predictions.predictions;
  }

  void CalcFeatureScore(std::string const& importance_type, common::Span<int32_t const> trees,
                        std::vector<bst_feature_t>* features, std::vector<float>* scores) override {
    this->Configure();
    this->CheckModelInitialized();

    gbm_->FeatureScore(importance_type, trees, features, scores);
  }

  const std::map<std::string, std::string>& GetConfigurationArguments() const override {
    return cfg_;
  }

 protected:
  /*!
   * \brief get un-transformed prediction
   * \param data training data matrix
   * \param out_preds output vector that stores the prediction
   * \param ntree_limit limit number of trees used for boosted tree
   *   predictor, when it equals 0, this means we are using all the trees
   * \param training allow dropout when the DART booster is being used
   */
  void PredictRaw(DMatrix *data, PredictionCacheEntry *out_preds, bool training,
                  unsigned layer_begin, unsigned layer_end) const {
    CHECK(gbm_ != nullptr) << "Predict must happen after Load or configuration";
    this->CheckModelInitialized();
    this->ValidateDMatrix(data, false);
    gbm_->PredictBatch(data, out_preds, training, layer_begin, layer_end);
  }

  void ValidateDMatrix(DMatrix* p_fmat, bool is_training) const {
    MetaInfo const& info = p_fmat->Info();
    info.Validate(ctx_.Device());

    if (is_training) {
      CHECK_EQ(learner_model_param_.num_feature, p_fmat->Info().num_col_)
          << "Number of columns does not match number of features in "
             "booster.";
    } else {
      CHECK_GE(learner_model_param_.num_feature, p_fmat->Info().num_col_)
          << "Number of columns does not match number of features in "
             "booster.";
    }

    if (p_fmat->Info().num_row_ == 0) {
      error::WarnEmptyDataset();
    }
  }

 private:
  void GetGradient(HostDeviceVector<bst_float> const& preds, MetaInfo const& info,
                   std::int32_t iter, linalg::Matrix<GradientPair>* out_gpair) {
    out_gpair->Reshape(info.num_row_, this->learner_model_param_.OutputLength());
<<<<<<< HEAD
    // calculate gradient and communicate
    collective::ApplyWithLabels<true>(info, out_gpair->Data(),
                                  [&] { obj_->GetGradient(preds, info, iter, out_gpair); });
=======
    collective::ApplyWithLabels(&ctx_, info, out_gpair->Data(),
                                [&] { obj_->GetGradient(preds, info, iter, out_gpair); });
>>>>>>> fe732944
  }

  /*! \brief random number transformation seed. */
  static int32_t constexpr kRandSeedMagic = 127;
  // gradient pairs
  linalg::Matrix<GradientPair> gpair_;
  /*! \brief Temporary storage to prediction.  Useful for storing data transformed by
   *  objective function */
  PredictionContainer output_predictions_;
};

constexpr int32_t LearnerImpl::kRandSeedMagic;

Learner* Learner::Create(
    const std::vector<std::shared_ptr<DMatrix> >& cache_data) {
  return new LearnerImpl(cache_data);
}
}  // namespace xgboost<|MERGE_RESOLUTION|>--- conflicted
+++ resolved
@@ -852,11 +852,7 @@
 
   void InitEstimation(MetaInfo const& info, linalg::Tensor<float, 1>* base_score) {
     base_score->Reshape(1);
-<<<<<<< HEAD
-    collective::ApplyWithLabels<false>(info, base_score->Data(),
-=======
-    collective::ApplyWithLabels(this->Ctx(), info, base_score->Data(),
->>>>>>> fe732944
+    collective::ApplyWithLabels<false>(this->Ctx(), info, base_score->Data(),
                                 [&] { UsePtr(obj_)->InitEstimation(info, base_score); });
   }
 };
@@ -1482,14 +1478,9 @@
   void GetGradient(HostDeviceVector<bst_float> const& preds, MetaInfo const& info,
                    std::int32_t iter, linalg::Matrix<GradientPair>* out_gpair) {
     out_gpair->Reshape(info.num_row_, this->learner_model_param_.OutputLength());
-<<<<<<< HEAD
     // calculate gradient and communicate
-    collective::ApplyWithLabels<true>(info, out_gpair->Data(),
+    collective::ApplyWithLabels<true>(&ctx_, info, out_gpair->Data(),
                                   [&] { obj_->GetGradient(preds, info, iter, out_gpair); });
-=======
-    collective::ApplyWithLabels(&ctx_, info, out_gpair->Data(),
-                                [&] { obj_->GetGradient(preds, info, iter, out_gpair); });
->>>>>>> fe732944
   }
 
   /*! \brief random number transformation seed. */
